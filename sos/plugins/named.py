### This program is free software; you can redistribute it and/or modify
## it under the terms of the GNU General Public License as published by
## the Free Software Foundation; either version 2 of the License, or
## (at your option) any later version.

## This program is distributed in the hope that it will be useful,
## but WITHOUT ANY WARRANTY; without even the implied warranty of
## MERCHANTABILITY or FITNESS FOR A PARTICULAR PURPOSE.  See the
## GNU General Public License for more details.

## You should have received a copy of the GNU General Public License
## along with this program; if not, write to the Free Software
## Foundation, Inc., 675 Mass Ave, Cambridge, MA 02139, USA.

<<<<<<< HEAD
from sos.plugins import Plugin, RedHatPlugin
=======
from sos.plugins import Plugin, RedHatPlugin, DebianPlugin, UbuntuPlugin
import commands
>>>>>>> abb7c298
from os.path import normpath, join, exists

class Named(Plugin):
    """named related information
    """

    plugin_name = "named"

    def get_dns_dir(self, config_file):
        """ grab directory path from named{conf,boot}
        """
        directory_list = self.do_regex_find_all("directory\s+\"(.*)\"", config_file)
        if directory_list:
            return normpath(directory_list[0])
        else:
            return ""

class RedHatNamed(Named, RedHatPlugin):
    """named related information for RedHat based distribution
    """

    files = ('/etc/named.conf', '/etc/sysconfig/named')
    packages = ('bind',)

    def setup(self):
        super(RedHatNamed, self).setup()
        config_files = ("/etc/named.conf",
                    "/etc/named.boot")
        for cfg in config_files:
            if exists(cfg):
                self.add_copy_spec(cfg)
                self.add_copy_spec(self.get_dns_dir(cfg))
                self.add_forbidden_path(join(self.get_dns_dir(cfg),"chroot/dev"))
                self.add_forbidden_path(join(self.get_dns_dir(cfg),"chroot/proc"))

        self.add_copy_spec("/etc/named/")
        self.add_copy_spec("/etc/sysconfig/named")
        self.add_cmd_output("klist -ket /etc/named.keytab")
        self.add_forbidden_path("/etc/named.keytab")
        return

    def postproc(self):
        match = r"(\s*arg \"password )[^\"]*"
        subst = r"\1******"
        self.do_file_sub("/etc/named.conf", match, subst)

class DebianNamed(Named, DebianPlugin, UbuntuPlugin):
    """named related information for Debian based distribution
    """

    files = ('/etc/bind/named.conf')
    packages = ('bind9',)

    def setup(self):
        super(DebianNamed, self).setup()
        config_files = ("/etc/bind/named.conf",
                    "/etc/bind/named.conf.options",
                    "/etc/bind/named.conf.local")
        for cfg in config_files:
            if exists(cfg):
                self.add_copy_spec(cfg)
                self.add_copy_spec(self.get_dns_dir(cfg))
                self.add_forbidden_path(join(self.get_dns_dir(cfg),"chroot/dev"))
                self.add_forbidden_path(join(self.get_dns_dir(cfg),"chroot/proc"))

        self.add_copy_spec("/etc/bind/")
        return

    def postproc(self):
        match = r"(\s*arg \"password )[^\"]*"
        subst = r"\1******"
        self.do_file_sub("/etc/bind/named.conf", match, subst)<|MERGE_RESOLUTION|>--- conflicted
+++ resolved
@@ -12,19 +12,26 @@
 ## along with this program; if not, write to the Free Software
 ## Foundation, Inc., 675 Mass Ave, Cambridge, MA 02139, USA.
 
-<<<<<<< HEAD
-from sos.plugins import Plugin, RedHatPlugin
-=======
 from sos.plugins import Plugin, RedHatPlugin, DebianPlugin, UbuntuPlugin
 import commands
->>>>>>> abb7c298
-from os.path import normpath, join, exists
 
 class Named(Plugin):
     """named related information
     """
 
     plugin_name = "named"
+    named_conf = "/etc/named.conf"
+    config_files = named_conf
+
+    def setup(self):
+        for cfg in config_files:
+            if exists(cfg):
+                self.add_copy_spec(cfg)
+                self.add_copy_spec(self.get_dns_dir(cfg))
+                self.add_forbidden_path(join(self.get_dns_dir(cfg),
+                                        "chroot/dev"))
+                self.add_forbidden_path(join(self.get_dns_dir(cfg),
+                                        "chroot/proc"))
 
     def get_dns_dir(self, config_file):
         """ grab directory path from named{conf,boot}
@@ -35,34 +42,30 @@
         else:
             return ""
 
+    def postproc(self):
+        match = r"(\s*arg \"password )[^\"]*"
+        subst = r"\1******"
+        self.do_file_sub(named_conf, match, subst)
+
+
 class RedHatNamed(Named, RedHatPlugin):
     """named related information for RedHat based distribution
     """
 
-    files = ('/etc/named.conf', '/etc/sysconfig/named')
+    named_conf = "/etc/named.conf"
+    config_files = ("/etc/named.conf",
+                    "/etc/named.boot")
+    files = (named_conf, '/etc/sysconfig/named')
     packages = ('bind',)
 
     def setup(self):
         super(RedHatNamed, self).setup()
-        config_files = ("/etc/named.conf",
-                    "/etc/named.boot")
-        for cfg in config_files:
-            if exists(cfg):
-                self.add_copy_spec(cfg)
-                self.add_copy_spec(self.get_dns_dir(cfg))
-                self.add_forbidden_path(join(self.get_dns_dir(cfg),"chroot/dev"))
-                self.add_forbidden_path(join(self.get_dns_dir(cfg),"chroot/proc"))
-
         self.add_copy_spec("/etc/named/")
         self.add_copy_spec("/etc/sysconfig/named")
         self.add_cmd_output("klist -ket /etc/named.keytab")
         self.add_forbidden_path("/etc/named.keytab")
         return
 
-    def postproc(self):
-        match = r"(\s*arg \"password )[^\"]*"
-        subst = r"\1******"
-        self.do_file_sub("/etc/named.conf", match, subst)
 
 class DebianNamed(Named, DebianPlugin, UbuntuPlugin):
     """named related information for Debian based distribution
@@ -70,23 +73,12 @@
 
     files = ('/etc/bind/named.conf')
     packages = ('bind9',)
+    named_conf = "/etc/bind/named.conf"
+    config_files = (named_conf,
+                    "/etc/bind/named.conf.options",
+                    "/etc/bind/named.conf.local")
 
     def setup(self):
         super(DebianNamed, self).setup()
-        config_files = ("/etc/bind/named.conf",
-                    "/etc/bind/named.conf.options",
-                    "/etc/bind/named.conf.local")
-        for cfg in config_files:
-            if exists(cfg):
-                self.add_copy_spec(cfg)
-                self.add_copy_spec(self.get_dns_dir(cfg))
-                self.add_forbidden_path(join(self.get_dns_dir(cfg),"chroot/dev"))
-                self.add_forbidden_path(join(self.get_dns_dir(cfg),"chroot/proc"))
-
         self.add_copy_spec("/etc/bind/")
         return
-
-    def postproc(self):
-        match = r"(\s*arg \"password )[^\"]*"
-        subst = r"\1******"
-        self.do_file_sub("/etc/bind/named.conf", match, subst)